--- conflicted
+++ resolved
@@ -21,14 +21,6 @@
 
 # Install dotnet 9 sdk & runtime
 # The .deb packages don't support ARM, the install script does
-<<<<<<< HEAD
-ENV PATH="/root/.dotnet:${PATH}"
-RUN wget https://dot.net/v1/dotnet-install.sh && \
-    chmod 777 dotnet-install.sh && \
-    ./dotnet-install.sh -c 9.0 && \
-    rm dotnet-install.sh
-ENV DOTNET_ROOT="/root/.dotnet"
-=======
 #ENV PATH="/root/.dotnet:${PATH}"
 #RUN wget https://dot.net/v1/dotnet-install.sh && \
 #    chmod 777 dotnet-install.sh && \
@@ -42,8 +34,6 @@
 RUN apt-get update && apt-get install -y dotnet-sdk-6.0 && \
     apt-get clean && apt-get autoclean && apt-get autoremove --purge -y && rm -rf /var/lib/apt/lists/*
 
->>>>>>> fd130b2c
-
 # Set PythonDLL variable for PythonNet
 ENV PYTHONNET_PYDLL="/opt/miniconda3/lib/libpython3.11.so"
 
@@ -54,17 +44,10 @@
     bash ${CONDA} -b -p /opt/miniconda3 && rm -rf ${CONDA}
 
 # Install java runtime for h2o lib
-<<<<<<< HEAD
-RUN apt-get update && apt-get install -y alien dpkg-dev debhelper build-essential && wget https://download.oracle.com/java/17/archive/jdk-17.0.12_linux-aarch64_bin.rpm \
-    && alien -i jdk-17.0.12_linux-aarch64_bin.rpm \
-    && update-alternatives --install /usr/bin/java java /usr/lib/jvm/jdk-17.0.12-oracle-aarch64/bin/java 1 \
-    && rm jdk-17.0.12_linux-aarch64_bin.rpm
-=======
 #RUN apt-get update && apt-get install -y alien dpkg-dev debhelper build-essential && wget https://download.oracle.com/java/17/latest/jdk-17_linux-aarch64_bin.rpm \
 #    && alien -i jdk-17_linux-aarch64_bin.rpm \
 #    && update-alternatives --install /usr/bin/java java /usr/lib/jvm/jdk-17-oracle-aarch64/bin/java 1 \
 #    && rm jdk-17_linux-aarch64_bin.rpm
->>>>>>> fd130b2c
 
 # Avoid pip install read timeouts
 ENV PIP_DEFAULT_TIMEOUT=120
@@ -87,7 +70,6 @@
     astropy==7.0.0                  \
     beautifulsoup4==4.12.3          \
     dill==0.3.8                     \
-<<<<<<< HEAD
     jsonschema==4.23.0              \
     lxml==5.3.0                     \
     msgpack==1.1.0                  \
@@ -109,27 +91,6 @@
     featuretools==1.31.0            \
     PuLP==2.9.0                     \
     pymc==5.19.0                    \
-=======
-    jsonschema==4.21.1              \
-    lxml==5.1.0                     \
-    msgpack==1.0.8                  \
-    numba==0.59.0                   \
-    xarray==2024.2.0                \
-    plotly==5.20.0                  \
-    jupyterlab==4.1.5               \
-    tensorflow==2.16.1              \
-    docutils==0.20.1                \
-    gensim==4.3.2                   \
-    keras==3.3.3                    \
-    lightgbm==4.3.0                 \
-    nltk==3.8.1                     \
-    graphviz==0.20.1                \
-    cmdstanpy==1.2.1                \
-#    copulae==0.7.9                  \
-    featuretools==1.30.0            \
-    PuLP==2.8.0                     \
-    pymc==5.10.4                    \
->>>>>>> fd130b2c
     rauth==0.7.3                    \
     scikit-learn==1.4.2             \
     scikit-optimize==0.10.2         \
@@ -170,7 +131,6 @@
     pandas_market_calendars==4.4.2  \
     ruptures==1.1.9                 \
     simpy==4.1.1                    \
-<<<<<<< HEAD
     scikit-learn-extra==0.3.0       \
     ray==2.40.0                     \
     "ray[tune]"==2.40.0             \
@@ -187,22 +147,6 @@
     alphalens-reloaded==0.4.5       \
     pyfolio-reloaded==0.9.8         \
     altair==5.5.0                   \
-=======
-#    scikit-learn-extra==0.3.0       \
-    ray==2.9.3                      \
-    "ray[tune]"==2.9.3              \
-    "ray[rllib]"==2.9.3             \
-    fastText==0.9.2                 \
-    h2o==3.46.0.1                   \
-    prophet==1.1.5                  \
-    Riskfolio-Lib==6.0.0            \
-    torch==2.2.1                    \
-    torchvision==0.17.1             \
-    ax-platform==0.3.7              \
-    alphalens-reloaded==0.4.3       \
-    pyfolio-reloaded==0.9.5         \
-    altair==5.2.0                   \
->>>>>>> fd130b2c
     modin==0.26.1                   \
     persim==0.3.7                   \
     ripser==0.6.10                  \
