using System;
using System.IO;
using System.IO.Compression;
using QuantConnect.Interfaces;
using QuantConnect.Logging;

namespace QuantConnect.Lean.Engine.DataFeeds
{
    /// <summary>
    /// Default file provider functionality that retrieves data from disk to be used in an algorithm,
    /// now supporting transparent .gz decompression.
    /// </summary>
    public class DefaultDataProvider : IDataProvider, IDisposable
    {
        private bool _oneTimeWarningLog;

        /// <summary>
        /// Event raised each time data fetch is finished (successfully or not)
        /// </summary>
        public event EventHandler<DataProviderNewDataRequestEventArgs> NewDataRequest;

        /// <summary>
        /// Retrieves data from disk or from a gzip-compressed file
        /// </summary>
        public virtual Stream Fetch(string key)
        {
            var success = true;
<<<<<<< HEAD
            var errorMessage = string.Empty;
=======
            var normalizedPath = FileExtension.ToNormalizedPath(key);

>>>>>>> fd130b2c
            try
            {
                if (File.Exists(normalizedPath)) {
                    if (normalizedPath.EndsWith(".gz")) {
                        var fileStream = new FileStream(normalizedPath, FileMode.Open, FileAccess.Read, FileShare.Read);
                        return new GZipStream(fileStream, CompressionMode.Decompress);
                    } else {
                        return new FileStream(normalizedPath, FileMode.Open, FileAccess.Read, FileShare.Read);
                    }
                }
                success = false;
                return null;
            }
            catch (Exception exception)
            {
                success = false;
<<<<<<< HEAD
                errorMessage = exception.Message;
                if (exception is DirectoryNotFoundException)
                {
                    if (!_oneTimeWarningLog)
                    {
                        _oneTimeWarningLog = true;
                        Logging.Log.Debug($"DefaultDataProvider.Fetch(): DirectoryNotFoundException: please review data paths, current 'Globals.DataFolder': {Globals.DataFolder}");
                    }
                    return null;
                }
                else if (exception is FileNotFoundException)
=======

                if (exception is DirectoryNotFoundException || exception is FileNotFoundException)
>>>>>>> fd130b2c
                {
                    return null;
                }

                Log.Error(exception);
                throw;
            }
            finally
            {
                OnNewDataRequest(new DataProviderNewDataRequestEventArgs(key, success, errorMessage));
            }
        }

        public void Dispose()
        {
            // nothing to clean up
        }

        protected virtual void OnNewDataRequest(DataProviderNewDataRequestEventArgs e)
        {
            NewDataRequest?.Invoke(this, e);
        }
    }
}<|MERGE_RESOLUTION|>--- conflicted
+++ resolved
@@ -25,12 +25,7 @@
         public virtual Stream Fetch(string key)
         {
             var success = true;
-<<<<<<< HEAD
-            var errorMessage = string.Empty;
-=======
             var normalizedPath = FileExtension.ToNormalizedPath(key);
-
->>>>>>> fd130b2c
             try
             {
                 if (File.Exists(normalizedPath)) {
@@ -47,7 +42,6 @@
             catch (Exception exception)
             {
                 success = false;
-<<<<<<< HEAD
                 errorMessage = exception.Message;
                 if (exception is DirectoryNotFoundException)
                 {
@@ -59,10 +53,6 @@
                     return null;
                 }
                 else if (exception is FileNotFoundException)
-=======
-
-                if (exception is DirectoryNotFoundException || exception is FileNotFoundException)
->>>>>>> fd130b2c
                 {
                     return null;
                 }
