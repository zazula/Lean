--- conflicted
+++ resolved
@@ -487,15 +487,10 @@
         /// <returns>OrderResponse. If no error, order request is submitted.</returns>
         private OrderResponse PreOrderChecksImpl(SubmitOrderRequest request)
         {
-<<<<<<< HEAD
-            //Ordering 0 is useless.
-            if (request.Quantity == 0 || request.Symbol == null || request.Symbol == QuantConnect.Symbol.Empty || Math.Abs(request.Quantity) < Securities[request.Symbol].SymbolProperties.LotSize)
-=======
             //Most order methods use security objects; so this isn't really used. 
             // todo: Left here for now but should review 
             Security security;
             if (!Securities.TryGetValue(request.Symbol, out security))
->>>>>>> ecdfb090
             {
                 return OrderResponse.Error(request, OrderResponseErrorCode.MissingSecurity, "You haven't requested " + request.Symbol.ToString() + " data. Add this with AddSecurity() in the Initialize() Method.");
             }
